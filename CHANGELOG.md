--- conflicted
+++ resolved
@@ -9,23 +9,19 @@
 ## [0.14.4] - YYYY-MM-DD
 
 ### Added
-<<<<<<< HEAD
 - enabled `Grid.to|new` with the most basic stuff
   str|Path|Grid|pyamg
 - `Shape.translate`, to easily translate entire shape constructs, #655
+- Creation of chiral GNRs (`kind=chiral` in `sisl.geom.nanoribbon`/`sisl.geom.graphene_nanoribbon`
+  as well as `sisl.geom.cgnr`)
+- Creation of [n]-triangulenes (`sisl.geom.triangulene`)
 
 ### Fixed
 - enabled slicing in matrix assignments, #650
 - changed `Shape.volume()` to `Shape.volume` 
 
-=======
-- Creation of chiral GNRs (`kind=chiral` in `sisl.geom.nanoribbon`/`sisl.geom.graphene_nanoribbon` as well as `sisl.geom.cgnr`)
-- Creation of [n]-triangulenes (`sisl.geom.triangulene`)
-
-
 ### Changed
 - `vacuum` is now an optional parameter for all ribbon structures
->>>>>>> b741ac23
 
 
 ## [0.14.3] - 2023-11-07
